--- conflicted
+++ resolved
@@ -83,14 +83,10 @@
 For learning the deep matching models, the toolkit provides a variety of objective functions for regression, classification and ranking. For example, the ranking-related objective functions include several well-known pointwise, pairwise and listwise losses. It is flexible for users to pick up different objective functions in the training phase for optimization. Once a model has been trained, the toolkit could be used to produce a matching score, predict a matching label, or rank target texts (e.g., a document) against an input text.
 
 ## Benchmark Results:
-<<<<<<< HEAD
-Here, we adopt <a href="https://www.microsoft.com/en-us/download/details.aspx?id=52419">WikiQA</a> dataset for an example to illustrate the usage of MatchZoo. WikiQA is a popular benchmark dataset for answer sentence selection in question answering. We have provided <a href="./data/WikiQA/run_data.sh">a script</a> to download the dataset, and prepared it into the MatchZoo data format. In the <a href="">models directory</a>, there are a number of configurations about each model for WikiQA dataset. 
-=======
 Here, We adopt two representative datasets for examples to show the usage of MatchZoo for ranking and classification. For ranking task, we use <a href="https://www.microsoft.com/en-us/download/details.aspx?id=52419">WikiQA</a> dataset as an example. For classification task, we use <a href="https://www.kaggle.com/c/quora-question-pairs/">QuoraQP</a> dataset as an example.
 
 ### WikiQA for Ranking
 WikiQA is a popular benchmark dataset for answer sentence selection in question answering. We have provided <a href="./data/WikiQA/run_data.sh">a script</a> to download the dataset, and prepared it into the MatchZoo data format. In the <a href="./examples/wikiqa/config">models directory</a>, there are a number of configurations about each model for WikiQA dataset. 
->>>>>>> 42b3a6dc
 
 Take the DRMM as an example. In training phase, you can run
 ```
